# Command to run on your CPU:
#   XLA_FLAGS=--xla_force_host_platform_device_count=8 python -m train --config-name=local_test_synthetic +paths.model_name=synthetic_000

defaults:
- base
- _self_

training:
  warmup_steps: 10
  steps:        50
  steps_for_lr: 100
  tokens:
    batch: 64
    len: 64

model:
  d_model: 256
  n_q_per_kv: 2
  n_kv: 2
  d_head: 32
  layers: 2
  vocab: 1280 
  d_ff: 1024
  rope_max_timescale: 256
<<<<<<< HEAD
  
=======

  # parameters for mixattention
  window_size: 16 
  n_kv_reuses: 2
  shared_kv_idx:
    - 0
    - 1 
  sa_layers:
    - 0 

>>>>>>> 80d61d0c
  a_attn: 1
  a_output: 1
  zero_queries: true
  zero_unembed: true
  base:
    d_model: 256
    n_q_per_kv: 2
    n_kv: 2
    d_head: 32
    d_ff: 1024
  parameterization: "sp" 
  fully_aligned: false
  gamma_embed: 1. 
  gamma_hidden: 1. 
  gamma_unembed: 1. 


paths:
  root_working_dir: '/tmp'

checkpoint_interval: 10
num_hosts: 1

mesh:
  d: 4
  t: 2

flat_tokens:
  filespec: 'synthetic_dataset.zarr'
  streams: 2
  read_blocks_per_shuffle_buffer: 8
  sequences_per_read_block: 16
  seed: 0
  sequence_packing: true<|MERGE_RESOLUTION|>--- conflicted
+++ resolved
@@ -22,9 +22,6 @@
   vocab: 1280 
   d_ff: 1024
   rope_max_timescale: 256
-<<<<<<< HEAD
-  
-=======
 
   # parameters for mixattention
   window_size: 16 
@@ -35,7 +32,6 @@
   sa_layers:
     - 0 
 
->>>>>>> 80d61d0c
   a_attn: 1
   a_output: 1
   zero_queries: true
